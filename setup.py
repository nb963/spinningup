from os.path import join, dirname, realpath
from setuptools import setup
import sys

assert sys.version_info.major == 3 and sys.version_info.minor >= 6, \
    "The Spinning Up repo is designed to work with Python 3.6 and greater." \
    + "Please install it before proceeding."

with open(join("spinup", "version.py")) as version_file:
    exec(version_file.read())

setup(
    name='spinup',
    py_modules=['spinup'],
    version=__version__,#'0.1',
    install_requires=[
        'cloudpickle==1.2.1',
<<<<<<< HEAD
        #'gym[atari,box2d,classic_control]~=0.13',
=======
        # 'gym[atari,box2d,classic_control]~=0.13',
>>>>>>> 6228d534
        'ipython',
        'joblib',
        'matplotlib==3.1.1',
        'mpi4py',
        'numpy',
        'pandas',
        'pytest',
        'psutil',
        'scipy',
        'seaborn==0.8.1',
        # 'tensorflow>=1.8.0,<2.0',
<<<<<<< HEAD
        # 'torch==1.7',
=======
        #'torch==1.7.0',
>>>>>>> 6228d534
        'tqdm'
    ],
    description="Teaching tools for introducing people to deep RL.",
    author="Joshua Achiam",
)<|MERGE_RESOLUTION|>--- conflicted
+++ resolved
@@ -15,11 +15,8 @@
     version=__version__,#'0.1',
     install_requires=[
         'cloudpickle==1.2.1',
-<<<<<<< HEAD
         #'gym[atari,box2d,classic_control]~=0.13',
-=======
         # 'gym[atari,box2d,classic_control]~=0.13',
->>>>>>> 6228d534
         'ipython',
         'joblib',
         'matplotlib==3.1.1',
@@ -31,11 +28,8 @@
         'scipy',
         'seaborn==0.8.1',
         # 'tensorflow>=1.8.0,<2.0',
-<<<<<<< HEAD
         # 'torch==1.7',
-=======
         #'torch==1.7.0',
->>>>>>> 6228d534
         'tqdm'
     ],
     description="Teaching tools for introducing people to deep RL.",
